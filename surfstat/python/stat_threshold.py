--- conflicted
+++ resolved
@@ -29,19 +29,6 @@
         else:
             out.append(interp1(mx,my,ix[i]))
     return out
-<<<<<<< HEAD
-
-def mrange(start,stop,increment=1):
-    # np.arange but inlcude endpoint (i.e. matlab behavior)
-    # very useful for matlab/python conversion :). 
-    m = np.arange(start,stop,increment)
-    if m.size == 0 and start == stop:
-        m = np.append(m,stop)
-    elif m[-1] + increment == stop:
-        m = np.append(m,stop)
-    return m
-=======
->>>>>>> 6ae0f572
 
 def stat_threshold(search_volume=0, num_voxels=1, fwhm=0.0, df=math.inf, 
     p_val_peak=0.05, cluster_threshold=0.001, p_val_extent=0.05, nconj=1, 
@@ -238,11 +225,7 @@
     # For multivariate statistics, add a sphere to the search region:
     a = np.zeros((2,np.max(nvar)))
     for k in range(0,2):
-<<<<<<< HEAD
-        j = mrange((nvar[k]-1),0,-2)
-=======
         j = colon((nvar[k]-1),0,-2)
->>>>>>> 6ae0f572
         a[k,j] = np.exp(j*np.log(2)+j/2*np.log(math.pi) + 
             gammaln((nvar[k]+1)/2)-gammaln((nvar[k]+1-j)/2)-gammaln(j+1))
 

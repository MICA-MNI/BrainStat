import sys
sys.path.append("python")
import numpy as np
import pytest
from SurfStatLinMod import py_SurfStatLinMod
import surfstat_wrap as sw
from term import Term
from brainspace.datasets import load_conte69
from scipy.io import loadmat

surfstat_eng = sw.matlab_init_surfstat()

<<<<<<< HEAD
def dummy_test(Y, model, surf=None, resl_check=True):
=======

def dummy_test(Y, model, surf=None):
>>>>>>> 62f1604c

    py_slm = py_SurfStatLinMod(Y, model, surf=surf)
    mat_slm = sw.matlab_SurfStatLinMod(Y, model, surf=surf)

    if not resl_check:
        py_slm['resl'] = np.array([])
        mat_slm['resl'] = np.array([])

    for k in set.union(set(py_slm.keys()), set(mat_slm.keys())):
        assert k in mat_slm, "'%s' missing from MATLAB slm." % k
        assert k in py_slm, "'%s' missing from Python slm." % k

        if k not in ['df', 'dr']:
            assert mat_slm[k].shape == py_slm[k].shape, \
                "Different shape: %s" % k

        assert np.allclose(mat_slm[k], py_slm[k], rtol=1e-05, equal_nan=True), "Not equal: %s" % k

# 2D inputs --- square matrices
def test_01():
    n = np.random.randint(10, 100)

    A = np.random.rand(n, n)
    B = np.random.rand(n, n)
    B[:,0] = 1 # Constant term.

    dummy_test(A, B, surf=None)


# 2D inputs --- rectangular matrices
def test_02():
    n = np.random.randint(1, 100)
    p = np.random.randint(1, 100)
    v = np.random.randint(1, 100)

    A = np.random.rand(n, v)
    B = np.random.rand(n, p)
    B[:,0] = 1 # Constant term.

    dummy_test(A, B, surf=None)


# 3D inputs --- A is a 3D input, B is 1D
def test_03():
    n = np.random.randint(1, 100)
    k = np.random.randint(2, 100)
    v = np.random.randint(1, 100)

    A = np.random.rand(n, v, k)
    B = np.random.rand(n, 2)
    B[:,0] = 1 # Constant term.

    dummy_test(A, B, surf=None)


# 3D inputs --- A is a 3D input, B is 2D
def test_04():
    n = np.random.randint(1, 100)
    k = np.random.randint(2, 100)
    v = np.random.randint(1, 100)
    p = np.random.randint(2, 100)

    A = np.random.rand(n, v, k)
    B = np.random.rand(n, p)
    B[:,0] = 1 # Constant term.

    dummy_test(A, B, surf=None)


def test_05():

    v = np.random.randint(10, 100)

    A = np.random.rand(v, 1)
    B = np.random.rand(v, 2)
    B[:,0] = 1 # Constant term.

    dummy_test(A, B, surf=None)


# 1D terms
def test_06():

    n = np.random.randint(10, 100)
    p = np.random.randint(1, 10)

    A = np.random.rand(n, p)
    B = np.random.rand(n,2)
    B[:,0] = 1 # Constant term.
    B = Term(B)

    dummy_test(A, B, surf=None)


# 3D inputs --- A is a 3D input, B is Term
def test_07():
    n = np.random.randint(3, 100)
    k = np.random.randint(3, 100)
    v = np.random.randint(3, 100)
    p = np.random.randint(3, 100)

    A = np.random.rand(n, v, k)
    B = np.random.rand(n,p)
    B[:,0] = 1 # Constant term.
    B = Term(B)

    dummy_test(A, B, surf=None)


# ?
def test_08():
    n = np.random.randint(2, 100)
    v = np.random.randint(2, 100)

    A = np.random.rand(n, v)
    B = np.random.rand(n, 2)
    B[:,0] = 1 # Constant term.

    surf = {'tri': np.random.randint(1, v, size=(n, 3))}
    dummy_test(A, B, surf, resl_check=False)


# 3D inputs --- A is a 3D input, B is Term
def test_09_fixed():
    n = np.random.randint(3, 100)
    k = np.random.randint(3, 100)
    v = np.random.randint(3, 100)
    p = np.random.randint(3, 100)

    A = np.random.rand(n, v, k)
    B = np.random.rand(n,p)
    B[:,0] = 1 # Constant term.
    B = Term(B)

    surf = {'tri': np.random.randint(1, v, size=(k, 3))}
    dummy_test(A, B, surf=surf, resl_check=False)


def test_10():
    n = np.random.randint(2, 100)
    v = np.random.randint(27, 28)

    A = np.random.rand(n, v)
    B = np.random.rand(n, 2)
    B[:,0] = 1 # Constant term.

    surf = {'lat': np.random.choice([0, 1], size=(3, 3, 3)).astype(bool)}
    dummy_test(A, B, surf=surf)


# 3D inputs --- A is a 3D input, B is Term
def test_11_fixed():
    n = np.random.randint(3, 100)
    k = np.random.randint(3, 10)
    v = np.random.randint(27, 28)
    p = np.random.randint(3, 10)

    A = np.random.rand(n, v, k)
    B = np.random.rand(n,p)
    B[:,0] = 1 # Constant term.
    B = Term(B)

    surf = {'lat': np.random.choice([0, 1], size=(3, 3, 3))}
    dummy_test(A, B, surf, resl_check=False)


<<<<<<< HEAD
def test_12_fixed():
=======

def test_12():
>>>>>>> 62f1604c
    surf, _ = load_conte69()

    p = np.random.randint(1, 10)
    n = np.random.randint(2, 10)

    A = np.random.rand(n,32492)
    B = np.random.rand(n,p)
<<<<<<< HEAD
    B[:,0] = 1 # Constant term. 
    B = Term(B)  
    
    dummy_test(A, B, surf, resl_check=False)


# real thickness data for 10 subjects
def test_13():
    fname = './tests/data/thickness.mat'
    f = loadmat(fname)

    A = f['T']
    AGE = Term(np.array(f['AGE']), 'AGE')
    B = 1 + AGE
    surf = {}
    surf['tri'] = f['tri']
    surf['coord'] = f['coord']
    dummy_test(A, B, surf)


# real thickness data for 10 subjects --> shuffle "Y" values
def test_14():
    fname = './tests/data/thickness.mat'
    f = loadmat(fname)

    A = f['T']
    np.random.shuffle(A)

    AGE = Term(np.array(f['AGE']), 'AGE')
    B = 1 + AGE
    surf = {}
    surf['tri'] = f['tri']
    surf['coord'] = f['coord']
    dummy_test(A, B, surf)



# real thickness data for 10 subjects --> shuffle "Y" values, shuffle surf['tri']
def test_15():
    fname = './tests/data/thickness.mat'
    f = loadmat(fname)

    A = f['T']
    np.random.shuffle(A)

    AGE = Term(np.array(f['AGE']), 'AGE')
    B = 1 + AGE
    surf = {}
    surf['tri'] = f['tri']

    np.random.shuffle(surf['tri'])

    surf['coord'] = f['coord']
    dummy_test(A, B, surf)

=======
    B[:,0] = 1 # Constant term.
    B = Term(B)

    dummy_test(A, B, surf)
>>>>>>> 62f1604c
<|MERGE_RESOLUTION|>--- conflicted
+++ resolved
@@ -10,12 +10,7 @@
 
 surfstat_eng = sw.matlab_init_surfstat()
 
-<<<<<<< HEAD
 def dummy_test(Y, model, surf=None, resl_check=True):
-=======
-
-def dummy_test(Y, model, surf=None):
->>>>>>> 62f1604c
 
     py_slm = py_SurfStatLinMod(Y, model, surf=surf)
     mat_slm = sw.matlab_SurfStatLinMod(Y, model, surf=surf)
@@ -182,12 +177,7 @@
     dummy_test(A, B, surf, resl_check=False)
 
 
-<<<<<<< HEAD
 def test_12_fixed():
-=======
-
-def test_12():
->>>>>>> 62f1604c
     surf, _ = load_conte69()
 
     p = np.random.randint(1, 10)
@@ -195,7 +185,6 @@
 
     A = np.random.rand(n,32492)
     B = np.random.rand(n,p)
-<<<<<<< HEAD
     B[:,0] = 1 # Constant term. 
     B = Term(B)  
     
@@ -249,11 +238,4 @@
     np.random.shuffle(surf['tri'])
 
     surf['coord'] = f['coord']
-    dummy_test(A, B, surf)
-
-=======
-    B[:,0] = 1 # Constant term.
-    B = Term(B)
-
-    dummy_test(A, B, surf)
->>>>>>> 62f1604c
+    dummy_test(A, B, surf)
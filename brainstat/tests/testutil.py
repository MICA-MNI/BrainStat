--- conflicted
+++ resolved
@@ -1,12 +1,93 @@
-<<<<<<< HEAD
 """Utilities for running tests and test data generation."""
-=======
->>>>>>> f97f3c50
 import os
+from brainstat.stats.SLM import SLM
+from brainstat.stats.terms import Term
+import pickle
 
 
 def datadir(file):
     topdir = os.path.dirname(__file__)
     topdir = os.path.join(topdir, "../../")
     topdir = os.path.abspath(topdir)
-    return os.path.join(topdir, "extern/test-data", file)+    return os.path.join(topdir, "extern/test-data", file)
+
+
+def generate_slm(**kwargs):
+    """Generates a SLM with the given attributes
+    Parameters
+    ----------
+    All attributes of SLM can be provided as keyword arguments.
+    Returns
+    -------
+    brainstat.stats.SLM.SLM
+        SLM object.
+    """
+    slm = SLM(Term(1), 1)
+    for key, value in kwargs.items():
+        setattr(slm, key, value)
+    return slm
+
+
+def copy_slm(slm):
+    """Copies an SLM object.
+    Parameters
+    ----------
+    slm : brainstat.stats.SLM.SLM
+        SLM object.
+    Returns
+    -------
+    brainstat.stats.SLM.SLM
+        SLM object.
+    """
+    slm_out = SLM(Term(1), 1)
+    for key in slm.__dict__:
+        setattr(slm_out, key, getattr(slm, key))
+    return slm_out
+
+
+def save_slm(slm, basename, testnum, input=True):
+    """Saves an SLM object containing test data.
+    Parameters
+    ----------
+    slm : brainstat.stats.SLM.SLM
+        SLM object.
+    basename : str
+        Name for the tested function.
+    testnum: int
+        Test number.
+    input: boolean, optional
+        If True, appends _IN to filename. If false appends _OUT.
+    Returns
+    -------
+    brainstat.stats.SLM.SLM
+        SLM object.
+    """
+    D = slm2dict(slm)
+    # Custom classes won't support MATLAB conversion.
+    D.pop("surf", None)
+    D.pop("model", None)
+    if input:
+        stage = "IN"
+    else:
+        stage = "OUT"
+    filename = datadir(basename + "_" + f"{testnum:02d}" + "_" + stage + ".pkl")
+    with open(filename, "wb") as f:
+        pickle.dump(D, f, protocol=4)
+
+
+def slm2dict(slm):
+    """Converts an SLM to a dictionary.
+    Parameters
+    ----------
+    slm : brainstat.stats.SLM.SLM
+        SLM object.
+    Returns
+    -------
+    dict
+        Dictionary with keys equivalent to the attributes of the slm.
+    """
+    D = {}
+    for key in slm.__dict__:
+        if getattr(slm, key) is not None:
+            D[key] = getattr(slm, key)
+    return D
--- conflicted
+++ resolved
@@ -1,6 +1,2 @@
 """Neuroimaging statistics toolbox."""
-<<<<<<< HEAD
 __version__ = "0.3.2b"
-=======
-__version__ = "0.3.2a"
->>>>>>> 38ed517d

"""Classes for fixed, mixed, and random effects."""
import re
import numpy as np
import pandas as pd
from .utils import deprecated


def check_names(x):
    """Return True if `x` is FixedEffect, Series or DataFrame."""
    if isinstance(x, (pd.DataFrame, pd.Series)):
        return x.columns.tolist()
    if isinstance(x, FixedEffect):
        return x.names
    return None


def to_df(x, n=1, names=None, idx=None):
    """Convert input to DataFrame.

    Parameters
    ----------
    x : array-like or FixedEffect
        Input data.
    n : int, optional
        If input is a scalar, broadcast to column of `n` entries.
        Default is 1.
    names : str, list of str or None, optional
        Names for each column in `x`. Default is None.
    idx : int or None, optional
        Staring index for variable names of the for `x{i}`.

    Returns
    -------
    df : DataFrame
        Input `x` wrapped in a DataFrame.

    """

    if x is None:
        return pd.DataFrame()

    has_names = True
    if isinstance(x, FixedEffect):
        x = x.m
    elif isinstance(x, pd.Series):
        x = pd.DataFrame(x)
    elif not isinstance(x, pd.DataFrame):
        x = np.atleast_2d(x)
        if x.shape[0] == 1:
            x = x.T
        x = pd.DataFrame(x)
        has_names = False

    if x.empty:
        return x

    if x.size == 1 and n > 1:
        x = pd.concat([x] * n, ignore_index=True)

    if names is None and (idx is not None or not has_names):
        if idx is None:
            idx = 0
        names = ["x%d" % i for i in range(idx, idx + x.shape[1])]

    if names is not None:
        if len(names) != x.shape[1]:
            raise ValueError(f"Number of columns {x.shape[1]} does not "
                             f"coincide with column names {names}")
        x.columns = names

    return pd.get_dummies(x)


def get_index(df):
    """Get index for column names of the form x{i}.

    If there are none, return 0.

    Parameters
    ----------
    df : DataFrame
        Input dataframe.

    Returns
    -------
    index : int
        Index for the next x column. If `df` is empty, return None.

    """
    if df.empty:
        return None
    r = [re.match(r"^x(\d+)$", c) for c in df.columns]
    r2 = [int(r1.groups()[0]) for r1 in r if r1 is not None]
    return 0 if len(r2) == 0 else max(r2) + 1


def check_duplicate_names(df1, df2=None):
    """Check columns with duplicate names.

    Parameters
    ----------
    df1 : DataFrame
        Input dataframe.
    df2 : DataFrame, optional
        If provided, check that dataframes do not contain columns with same
        names. Default is None.

    Raises
    ------
    ValueError
        If there are columns with duplicate names.

    """
    if df2 is None:
        names, counts = np.unique(df1.columns, return_counts=True)
        names = names[counts > 1]
    else:
        names = np.intersect1d(df1.columns, df2.columns)
    if names.size > 0:
        raise ValueError(f"Variables must have different names: {names}")


def remove_duplicate_columns(df, tol=1e-8):
    """Remove duplicate columns.

    Parameters
    ----------
    df : DataFrame
        Input dataframe.
    tol : float, optional
        Tolerance to assess duplicate columns. Default is 1e-8.

    Returns
    -------
    columns: list of str
        Columns to keep after removing duplicates.

    """

    df = df / df.abs().sum(0)
    df *= 1 / tol
<<<<<<< HEAD
    keep = df.round().T.drop_duplicates(keep="last").T.columns  # Slow!!

    # The below doesn't provide the same order of indices as the above method, which is important.
    # Leaving it commented out in case we want to optimize this for speed later on. - RV
    # idx = np.unique(df.round().values, axis=1, return_index=True)[-1]
    # keep = df.columns[np.flipud(idx)]
=======
    # keep = df.round().T.drop_duplicates(keep="last").T.columns  # Slow!!
    idx = np.unique(df.round().values, axis=1, return_index=True)[-1]
    keep = df.columns[sorted(idx)]
>>>>>>> 122337cd
    return keep


class FixedEffect:
    """Build a term object for a linear model.

    Parameters
    ----------
    x : array-like or DataFrame, optional
        If None, the term is empty. Default is None.
    names : str or list of str, optional
        Names for each column in `x`. If None, it defauts to {'x0', 'x1', ...}.
        Default is None.

    Attributes
    ----------
    x : DataFrame
        Design matrix.
    names : list of str
        Names of columns in the design matrix.

    See Also
    --------
    MixedEffect: MixedEffect term

    Examples
    --------
    >>> t = FixedEffect()
    >>> t.is_empty
    True

    >>> t1 = FixedEffect(np.arange(5), names='t1')
    >>> t2 = FixedEffect(np.random.randn(5, 1), names=['t2'])
    >>> t3 = t1 + t2 + 1
    >>> t3.shape
    (5, 3)

    """

    tolerance = 1e-8

    def __init__(self, x=None, names=None):

        if x is None:
            self.m = pd.DataFrame()
            return

        if isinstance(x, FixedEffect):
            self.m = x.m
            return

        if np.isscalar(x) and names is None:
            names = ["intercept"]

        if isinstance(names, str):
            names = [names]

        self.m = to_df(x, names=names).reset_index(drop=True)
        check_duplicate_names(self.m)

    def _broadcast(self, t, idx=None):
        df = to_df(t, idx=idx)
        if self.shape[0] > 1 and df.shape[0] == 1:
            df = to_df(df, n=self.shape[0])
        elif self.shape[0] == 1 and df.shape[0] > 1:
            self.m = to_df(self.m, n=df.shape[0])
        elif not df.empty and self.shape[0] != df.shape[0]:
            raise ValueError(f"Cannot broadcast shape {df.shape} to "
                             f"{self.shape}.")
        return df

    def _add(self, t, side="left"):
        if isinstance(t, MixedEffect):
            return NotImplemented

        if self.empty:
            return FixedEffect(t)

        idx = None
        if check_names(t) is None:
            idx = get_index(self.m)

        df = self._broadcast(t, idx=idx)
        if df.empty:
            return self

        check_duplicate_names(df, df2=self.m)
        terms = [self.m, df]
        names = [self.names, list(df.columns)]
        if side == "right":
            terms = terms[::-1]
            names = names[::-1]
        df = pd.concat(terms, axis=1)
        df.columns = names[0] + names[1]
        cols = remove_duplicate_columns(df, tol=self.tolerance)
        return FixedEffect(df[cols])

    def __add__(self, t):
        return self._add(t)

    def __radd__(self, t):
        return self._add(t, side="right")

    def __sub__(self, t):
        if self.empty:
            return self
        df = self._broadcast(t)
        if df.empty:
            return self
        df /= df.abs().sum(0)
        df.index = self.m.index

        m = self.m / self.m.abs().sum(0)
        merged = m.T.merge(df.T, how="outer", indicator=True)
        mask = (merged._merge.values == "left_only")[: self.m.shape[1]]
        return FixedEffect(self.m[self.m.columns[mask]])

    def _mul(self, t, side="left"):
        if isinstance(t, MixedEffect):
            return NotImplemented

        if self.is_empty:
            return self
        if np.isscalar(t):
            if t == 1:
                return self
            m = self.m * t
            if side == "right":
                names = [f"{t}*{k}" for k in self.names]
            else:
                names = [f"{k}*{t}" for k in self.names]
            return FixedEffect(m, names=names)

        df = self._broadcast(t)
        if df.empty:
            return FixedEffect()
        prod = []
        names = []
        for c in df.columns:
            prod.append(df[[c]].values * self.m)
            if side == "left":
                names.extend([f"{k}*{c}" for k in self.names])
            else:
                names.extend([f"{c}*{k}" for k in self.names])

        df = pd.concat(prod, axis=1)
        df.columns = names
        cols = remove_duplicate_columns(df, tol=self.tolerance)
        return FixedEffect(df[cols])

    def __mul__(self, t):
        return self._mul(t)

    def __rmul__(self, t):
        return self._mul(t, side="right")

    def __pow__(self, p):
        if p > 1:
            return self * self ** (p - 1)
        return self

    def __repr__(self):
        return self.m.__repr__()

    def _repr_html_(self):
        return self.m._repr_html_()

    @property
    def is_scalar(self):
        return self.size == 1

    @property
    def matrix(self):
        return self.m

    @property
    def names(self):
        return self.m.columns.tolist()

    @property
    def is_empty(self):
        return self.m.empty

    def __getattr__(self, name):
        if name in self.names:
            return self.m[name].values
        if name in {"shape", "size", "empty"}:
            return getattr(self.m, name)
        return super().__getattribute__(name)


class MixedEffect:
    """Build a random term object for a linear model.

    Parameters
    ----------
    ran : array-like or DataFrame, optional
        For the random effects. If None, the random term is empty.
        Default is None.
    fix : array-like or DataFrame, optional
        If None, the fixed effects.
    name_ran : str, optional
        Name for the random term. If None, it defauts to 'xi'.
        Default is None.
    name_fix : str, optional
        Name for the `fix` term. If None, it defauts to 'xi'.
        Default is None.
    ranisvar : bool, optional
        If True, `ran` is already a term for the variance. Default is False.

    Attributes
    ----------
    mean : FixedEffect
        FixedEffect for the mean.

    variance : FixedEffect
        FixedEffect for the variance.

    See Also
    --------
    FixedEffect: FixedEffect object

    Examples
    --------
    >>> r = MixedEffect()
    >>> r.is_empty
    True

    >>> r2 = MixedEffect(np.arange(5), name_ran='r1')
    >>> r2.mean.is_empty
    True
    >>> r2.variance.shape
    (25, 1)

    """

    def __init__(
        self, ran=None, fix=None, name_ran=None, name_fix=None, ranisvar=False
    ):

        if isinstance(ran, MixedEffect):
            self.mean = ran.mean
            self.variance = ran.variance
            return

        if ran is None:
            self.variance = FixedEffect()
        else:
            ran = to_df(ran)
            if not ranisvar:
                if ran.size == 1:
                    name_ran = "I"
                    v = ran.values.flat[0]
                    if v != 1:
                        name_ran += f"{v}**2"
                else:
                    name = check_names(ran)
                    if name is not None and name_ran is None:
                        name_ran = name
                ran = ran @ ran.T
                ran = ran.values.ravel()

            self.variance = FixedEffect(ran, names=name_ran)
        self.mean = FixedEffect(fix, names=name_fix)

    def broadcast_to(self, r1, r2):
        if r1.variance.shape[0] == 1:
            v = np.eye(max(r2.shape[0], int(np.sqrt(r2.shape[2]))))
            return FixedEffect(v.ravel(), names="I")
        return r1.variance

    def _add(self, r, side="left"):
        if not isinstance(r, MixedEffect):
            r = MixedEffect(fix=r)

        r.variance = self.broadcast_to(r, self)
        self.variance = self.broadcast_to(self, r)
        if side == "left":
            ran = self.variance + r.variance
            fix = self.mean + r.mean
        else:
            ran = r.variance + self.variance
            fix = r.mean + self.mean

        return MixedEffect(ran=ran, fix=fix, ranisvar=True)

    def __add__(self, r):
        return self._add(r)

    def __radd__(self, r):
        return self._add(r, side="right")

    def _sub(self, r, side="left"):
        if not isinstance(r, MixedEffect):
            r = MixedEffect(fix=r)
        r.variance = self.broadcast_to(r, self)
        self.variance = self.broadcast_to(self, r)
        if side == "left":
            ran = self.variance - r.variance
            fix = self.mean - r.mean
        else:
            ran = r.variance - self.variance
            fix = r.mean - self.mean
        return MixedEffect(ran=ran, fix=fix, ranisvar=True)

    def __sub__(self, r):
        return self._sub(r)

    def __rsub__(self, r):
        return self._sub(r, side="right")

    def _mul(self, r, side="left"):
        if not isinstance(r, MixedEffect):
            r = MixedEffect(fix=r)
        r.variance = self.broadcast_to(r, self)
        self.variance = self.broadcast_to(self, r)

        if side == "left":
            ran = self.variance * r.variance
            fix = self.mean * r.mean
        else:
            ran = r.variance * self.variance
            fix = r.mean * self.mean
        s = MixedEffect(ran=ran, fix=fix, ranisvar=True)

        x = self.mean.matrix.values.T / self.mean.matrix.abs().values.max()
        t = FixedEffect()
        for i in range(x.shape[0]):
            for j in range(i + 1):
                if i == j:
                    t = t + FixedEffect(
                        np.outer(x[i], x[j]).T.ravel(), names=self.mean.names[i]
                    )
                else:
                    xs = x[i] + x[j]
                    xs_name = f"({self.mean.names[i]}+{self.mean.names[j]})"
                    xd = x[i] - x[j]
                    xd_name = f"({self.mean.names[i]}-{self.mean.names[j]})"

                    v = np.outer(xs, xs) / 4
                    t = t + FixedEffect(v.ravel(), names=xs_name)
                    v = np.outer(xd, xd) / 4
                    t = t + FixedEffect(v.ravel(), names=xd_name)

        s.variance = s.variance + t * r.variance

        x = r.mean.matrix.values.T / r.mean.matrix.abs().values.max()
        t = FixedEffect()
        for i in range(x.shape[0]):
            for j in range(i + 1):
                if i == j:
                    t = t + FixedEffect(
                        np.outer(x[i], x[j]).ravel(), names=r.mean.names[i]
                    )
                else:
                    xs = x[i] + x[j]
                    xs_name = f"({r.mean.names[i]}+{r.mean.names[j]})"
                    xd = x[i] - x[j]
                    xd_name = f"({r.mean.names[i]}-{r.mean.names[j]})"

                    v = np.outer(xs, xs) / 4
                    t = t + FixedEffect(v.ravel(), names=xs_name)
                    v = np.outer(xd, xd) / 4
                    t = t + FixedEffect(v.ravel(), names=xd_name)
        s.variance = s.variance + self.variance * t
        return s

    def __mul__(self, r):
        return self._mul(r)

    def __rmul__(self, r):
        return self._mul(r, side="right")

    def __pow__(self, p):
        if p > 1:
            return self * self ** (p - 1)
        return self

    @property
    def empty(self):
        return self.mean.empty and self.variance.empty

    @property
    def shape(self):
        return self.mean.shape + self.variance.shape

    def _repr_html_(self):
        return (
            "Mean:\n"
            + self.mean._repr_html_()
            + "\n\nVariance:\n"
            + self.variance._repr_html_()
        )


## Deprecated functions
@deprecated("Please use FixedEffect instead.")
def Term(x=None, names=None):
    return FixedEffect(x=x, names=names)


@deprecated("Please use MixedEffect instead.")
def Random(ran=None, fix=None, name_ran=None, name_fix=None, ranisvar=False):
    return MixedEffect(
        ran=ran, fix=fix, name_ran=name_ran, name_fix=name_fix, ranisvar=ranisvar
    )<|MERGE_RESOLUTION|>--- conflicted
+++ resolved
@@ -139,18 +139,9 @@
 
     df = df / df.abs().sum(0)
     df *= 1 / tol
-<<<<<<< HEAD
-    keep = df.round().T.drop_duplicates(keep="last").T.columns  # Slow!!
-
-    # The below doesn't provide the same order of indices as the above method, which is important.
-    # Leaving it commented out in case we want to optimize this for speed later on. - RV
-    # idx = np.unique(df.round().values, axis=1, return_index=True)[-1]
-    # keep = df.columns[np.flipud(idx)]
-=======
     # keep = df.round().T.drop_duplicates(keep="last").T.columns  # Slow!!
     idx = np.unique(df.round().values, axis=1, return_index=True)[-1]
     keep = df.columns[sorted(idx)]
->>>>>>> 122337cd
     return keep
 
 

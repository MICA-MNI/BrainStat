--- conflicted
+++ resolved
@@ -71,11 +71,7 @@
         civet_template = template
         template = "fsaverage"
     else:
-<<<<<<< HEAD
-        civet_template = ''
-=======
         civet_template = ""
->>>>>>> 6a268fc6
 
     if atlas == "schaefer":
         parcellations = _fetch_schaefer_parcellation(

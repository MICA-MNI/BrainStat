--- conflicted
+++ resolved
@@ -43,11 +43,7 @@
     install_requires=[
         'abagen',
         'brainspace>=0.1.1',
-<<<<<<< HEAD
-        'neurosynth'
-=======
         'neurosynth',
->>>>>>> 9288f82d
         'nibabel',
         'nilearn>=0.7.0',
         'nimare',

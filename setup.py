#!/usr/bin/env python3

"""A setuptools based setup module.
See:
https://packaging.python.org/guides/distributing-packages-using-setuptools/
"""

from os import path
import setuptools


here = path.abspath(path.dirname(__file__))


with open("README.rst", "r", encoding="utf-8") as fh:
    long_description = fh.read()

setuptools.setup(
    name="brainstat",
    version="0.0.1",
    author="MNI-MICA Lab and MPI-CNG Lab",
    author_email="reinder.vosdewael@gmail.com & sheymaba@gmail.com",
    description="A toolbox for statistical analysis of neuroimaging data",
    long_description=long_description,
    long_description_content_type="text/restructuredtext",
    url="https://github.com/MICA-LAB/BrainStat",
    packages=setuptools.find_packages(),
    license="BSD",
    classifiers=[
        "Intended Audience :: Science/Research",
        "Intended Audience :: Developers",
        "Topic :: Software Development :: Build Tools",
        "Topic :: Scientific/Engineering",
        "Programming Language :: Python :: 3.6",
        "Programming Language :: Python :: 3.7",
        "Programming Language :: Python :: 3.8",
    ],
    python_requires=">=3.6",
    test_require=["pytest", "gitpython"],
    install_requires=[
<<<<<<< HEAD
        "brainspace>=0.1.1",
        "nibabel",
        "nilearn>=0.7.0",
        "numpy>=1.16.5",
        "numpy_groupies",
        "pandas",
        "scikit_learn",
        "scipy>=1.3.3",
=======
        'abagen',
        'brainspace>=0.1.1',
        'neurosynth',
        'nibabel',
        'nilearn>=0.7.0',
        'nimare',
        'numpy>=1.16.5',
        'numpy_groupies',
        'pandas',
        'scikit_learn',
        'scipy>=1.3.3',
>>>>>>> f1f3a129
    ],
    project_urls={  # Optional
        "Documentation": "https://brainstat.readthedocs.io",
        "Bug Reports": "https://github.com/MICA-LAB/BrainStat/issues",
        "Source": "https://github.com/MICA-LAB/BrainStat/",
    },
)<|MERGE_RESOLUTION|>--- conflicted
+++ resolved
@@ -38,16 +38,6 @@
     python_requires=">=3.6",
     test_require=["pytest", "gitpython"],
     install_requires=[
-<<<<<<< HEAD
-        "brainspace>=0.1.1",
-        "nibabel",
-        "nilearn>=0.7.0",
-        "numpy>=1.16.5",
-        "numpy_groupies",
-        "pandas",
-        "scikit_learn",
-        "scipy>=1.3.3",
-=======
         'abagen',
         'brainspace>=0.1.1',
         'neurosynth',
@@ -59,7 +49,6 @@
         'pandas',
         'scikit_learn',
         'scipy>=1.3.3',
->>>>>>> f1f3a129
     ],
     project_urls={  # Optional
         "Documentation": "https://brainstat.readthedocs.io",

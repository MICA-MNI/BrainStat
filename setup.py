--- conflicted
+++ resolved
@@ -17,11 +17,7 @@
 
 setuptools.setup(
     name="brainstat",
-<<<<<<< HEAD
-    version="0.1.1",
-=======
-    version="0.1.2",
->>>>>>> 0731d886
+    version="0.1.3",
     author="MNI-MICA Lab and MPI-CNG Lab",
     author_email="reinder.vosdewael@gmail.com, sheymaba@gmail.com",
     description="A toolbox for statistical analysis of neuroimaging data",
@@ -39,11 +35,7 @@
         "Programming Language :: Python :: 3.7",
         "Programming Language :: Python :: 3.8",
     ],
-<<<<<<< HEAD
     python_requires=">=3.6.*, !=3.9.*, !=3.10.*",
-=======
-    python_requires=">=3.6.*, !=3.9.* !=3.10.*",
->>>>>>> 0731d886
     test_require=["pytest", "gitpython"],
     install_requires=[
         "abagen>=0.1",

--- conflicted
+++ resolved
@@ -1,5 +1,4 @@
 function edg = mesh_edges(surf, mask)
-<<<<<<< HEAD
 % MESH_EDGES    Finds edges of a triangular mesh or lattice. edg =
 %   edg = MESH_EDGES=(surf) extracts the edges from a surface structure. surf must be
 %   a structure array containing either a field 'tri' or 'lat'. 
@@ -7,8 +6,6 @@
 %   edg = MESH_EDGES(surf, mask) removes edges that contain at least one vertex
 %   outside the mask. mask must be a logical vector containing true for vertices
 %   to be kept.
-=======
->>>>>>> f34ffa01
 
 
 if ~exist('mask', 'var')
